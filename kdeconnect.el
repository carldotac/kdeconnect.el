;;; kdeconnect.el --- An interface for KDE Connect  -*- lexical-binding: t; -*-

;; Copyright (C) 2016-2020 Carl Lieberman

;; Author: Carl Lieberman <dev@carl.ac>
;; Keywords: convenience
;; Version: 1.2.2
;; URL: https://github.com/carldotac/kdeconnect.el
;; Package-Requires: ((emacs "25.1"))

;; This program is free software; you can redistribute it and/or modify
;; it under the terms of the GNU General Public License as published by
;; the Free Software Foundation, either version 3 of the License, or
;; (at your option) any later version.

;; This program is distributed in the hope that it will be useful,
;; but WITHOUT ANY WARRANTY; without even the implied warranty of
;; MERCHANTABILITY or FITNESS FOR A PARTICULAR PURPOSE.  See the
;; GNU General Public License for more details.

;; You should have received a copy of the GNU General Public License
;; along with this program.  If not, see <http://www.gnu.org/licenses/>.

;;; Commentary:

;; This package provides helper functions to use the command line
;; version of KDE Connect, a bridge between Android devices and
;; computers, without leaving the comfort of Emacs.  It requires KDE
;; Connect on your computer(s) and Android device(s).  KDE Connect
;; currently requires Linux on the desktop, but does not require
;; KDE.

;;; Code:

(require 'map)
(require 'seq)

(defgroup kdeconnect nil
  "KDEConnect integration"
  :tag "KDEConnect"
  :group 'convenience
  :link '(url-link "https://github.com/carldotac/kdeconnect.el"))

(defcustom kdeconnect-active-device nil
  "The (NAME . ID) of the active device.
This variable can be setted by `kdeconnect-select-active-device',
`setq' or the customization buffer."
  :type '(cons string string)
  :group 'kdeconnect)

(defcustom kdeconnect-devices nil
  "The IDs of your available devices.
An alist of (name . ID) of available devices.  This variable can be
updated with new devices with `kdeconnect-update-kdeconnect-devices'
for the current session only.
It can be modified with `setq' or customized."
  :type '(alist :key-type string :value-type string)
  :group 'kdeconnect)

(defun kdeconnect--ensure-active-device ()
  "Make sure there is an active device, ask user otherwise.
Signal error if there is no active device and the user has not selected
one."
  (cond
   (kdeconnect-active-device
    kdeconnect-active-device)
   ((= (length kdeconnect-devices) 0)
    (message "No devices! Use M-x kdeconnect-update-kdeconnect-devices.")
    nil)
   ((y-or-n-p (format "No active device selected. Use %s?"
                      (caar kdeconnect-devices)))
    (setq kdeconnect-active-device (car kdeconnect-devices))
    kdeconnect-active-device)
   (t
    (message "No active device. Use M-x kdeconnect-select-active-device.")
    nil)))

(defun kdeconnect--new-devices (device-list)
  "Return new devices IDs not in the `kdeconnect-devices' variable.
DEVICE-LIST is an alist with (NAME . ID) elements."
  (let ((saved-device-ids (map-values kdeconnect-devices)))
    (seq-filter (lambda (device)
                  (not (member (cdr device) saved-device-ids)))
                device-list)))

(defun kdeconnect--parse-device-list (output-string)
  "Parse the string into an alist of devices.
Return an alist with (NAME . ID) for each line in the OUTPUT-STRING.
The string must be composed of lines with \"ID NAME\" format."
  (mapcar (lambda (line)
            (string-match "\\([[:alnum:]]+\\) \\(.*\\)" line)
            (cons (match-string 2 line) (match-string 1 line)))
          (split-string output-string "\n" t)))

;;;###autoload
(defun kdeconnect-update-kdeconnect-devices ()
  "Update `kdeconnect-devices' with the current list.
If the a device ID is already present, do not add it.
The update will affect to the curent Emacs session only.  The
`kdeconnect-devices' variable must be saved by customizing it or
adding a `setq' sentence on your init file."
  (interactive)
  (let ((new-devices (kdeconnect--new-devices
                      (kdeconnect--parse-device-list
                       (shell-command-to-string "kdeconnect-cli -l --id-name-only")))))
    (when (y-or-n-p (format "Add new devices: %s?" new-devices))
      (setq kdeconnect-devices
            (append new-devices kdeconnect-devices)))))
              

;;;###autoload
(defun kdeconnect-get-active-device ()
  "Display the ID of the active device."
  (interactive)
  (if kdeconnect-active-device
      (message "Active device: %s (ID: %s)"
               (car kdeconnect-active-device)
               (cdr kdeconnect-active-device))
    (message "No active device. Use M-x kdeconnect-select-active-device")))

;;;###autoload
(defun kdeconnect-list-devices ()
  "Display all visible devices, even unavailable ones."
  (interactive)
  (shell-command "kdeconnect-cli -l"))

;;;###autoload
(defun kdeconnect-ping ()
  "Ping the active device."
  (interactive)
  (when (kdeconnect--ensure-active-device)
    (shell-command
     (mapconcat 'identity
                (list "kdeconnect-cli" "-d"
                      (shell-quote-argument (cdr kdeconnect-active-device))
                      "--ping") " "))))

;;;###autoload
(defun kdeconnect-ping-msg (message)
  "Ping the active device with MESSAGE."
  (interactive "MEnter message: ")
  (when (kdeconnect--ensure-active-device)
    (shell-command
     (mapconcat 'identity
                (list "kdeconnect-cli" "-d"
                      (shell-quote-argument (cdr kdeconnect-active-device))
                      "--ping-msg" (shell-quote-argument message)) " "))))

;;;###autoload
(defun kdeconnect-refresh ()
  "Refresh connections."
  (interactive)
  (shell-command "kdeconnect-cli --refresh"))

;;;###autoload
(defun kdeconnect-ring ()
  "Ring the active device."
  (interactive)
  (when (kdeconnect--ensure-active-device)
    (shell-command
     (mapconcat 'identity
                (list "kdeconnect-cli" "-d"
                      (shell-quote-argument (cdr kdeconnect-active-device))
                      "--ring") " "))))

;;;###autoload
(defun kdeconnect-send-file (path)
  "Send the file at PATH to the active device."
  (interactive "fSelect file: ")
  (when (kdeconnect--ensure-active-device)
    (shell-command
     (mapconcat 'identity
                (list "kdeconnect-cli" "-d"
                      (shell-quote-argument (cdr kdeconnect-active-device))
                      "--share" (shell-quote-argument
                                (expand-file-name path))) " "))))

;;;###autoload
(defun kdeconnect-send-text (text)
  "Send TEXT to the active device."
  (interactive "MEnter a text to share: ")
  (when (kdeconnect--ensure-active-device)
    (shell-command
     (mapconcat 'identity
                (list "kdeconnect-cli" "-d"
                      (shell-quote-argument (cdr kdeconnect-active-device))
                      "--share-text" (shell-quote-argument text)) " "))))

;;;###autoload
(defun kdeconnect-send-text-region-or-prompt ()
  "Send text to the active device interactively.
If the REGION is active send that text, otherwise prompt for what to send"
  (interactive )
  (when (kdeconnect--ensure-active-device)
    (if (use-region-p)
        (kdeconnect-send-text (buffer-substring (region-beginning) (region-end)))
      (call-interactively 'kdeconnect-send-text))))

(defun kdeconnect--update-devices-maybe ()
  "Update `kdeconnect-devices' if no devices is present in the list."
  (when (seq-empty-p kdeconnect-devices)
    (message "No devices in kdeconnect-devices list. Updating devices...")
    (kdeconnect-update-kdeconnect-devices)))

;;;###autoload
(defun kdeconnect-select-active-device (name)
  "Set the active device to NAME.
If no devices are in `kdeconnect-devices' list, call
`kdeconnect-update-kdeconnect-devices' to update the list of possible
new devices to select."
  (interactive
<<<<<<< HEAD
   (list (completing-read
          "Select a device: "
          (map-keys (progn (unless kdeconnect-devices
                             (message "No devices found... updating paired devices...")
                             (kdeconnect-update-kdeconnect-devices))
                           kdeconnect-devices))
          nil t "")))
=======
   (list (progn
           (kdeconnect--update-devices-maybe)
           (completing-read
            "Select a device: "
            (map-keys kdeconnect-devices)
            nil t ""))))
>>>>>>> 2be750c9
  (setq kdeconnect-active-device
        (assoc name kdeconnect-devices #'string=)))

;;;###autoload
(defun kdeconnect-send-sms (message destination)
  "Send an SMS message through your cellphone.
MESSAGE is a string with the message to send.  DESTINATION is a
number to send (it must be a number value, not string)."
  (interactive "MEnter message: \nnEnter destination: ")
  (when (kdeconnect--ensure-active-device)
    (shell-command
     (mapconcat 'identity
                (list "kdeconnect-cli" "-d"
                      (shell-quote-argument (cdr kdeconnect-active-device))
                      "--destination" (number-to-string destination)
                      "--send-sms" (shell-quote-argument message)) " "))))

(provide 'kdeconnect)
;;; kdeconnect.el ends here<|MERGE_RESOLUTION|>--- conflicted
+++ resolved
@@ -209,22 +209,12 @@
 `kdeconnect-update-kdeconnect-devices' to update the list of possible
 new devices to select."
   (interactive
-<<<<<<< HEAD
-   (list (completing-read
-          "Select a device: "
-          (map-keys (progn (unless kdeconnect-devices
-                             (message "No devices found... updating paired devices...")
-                             (kdeconnect-update-kdeconnect-devices))
-                           kdeconnect-devices))
-          nil t "")))
-=======
    (list (progn
            (kdeconnect--update-devices-maybe)
            (completing-read
             "Select a device: "
             (map-keys kdeconnect-devices)
             nil t ""))))
->>>>>>> 2be750c9
   (setq kdeconnect-active-device
         (assoc name kdeconnect-devices #'string=)))
 
